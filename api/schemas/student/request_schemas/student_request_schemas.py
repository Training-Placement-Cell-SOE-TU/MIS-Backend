import datetime
from typing import List, Optional
import pprint
<<<<<<< HEAD
from pydantic import BaseModel, EmailStr, validator, root_validator
import requests
=======
from pydantic import BaseModel, EmailStr, validator, root_validator, AnyHttpUrl
>>>>>>> ffb87a78


class RegisterStudentSchema(BaseModel):
    fname: str
    lname: str
    roll_no: str
    batch: int
    branch: str
    gender: str
    email: EmailStr
    phone: str
    password: str
    
    
    @validator('batch', always=True)
    def check_batch_le_current_year(cls, value):
        """Batch should not be greater than current year + 4"""
        
        todays_date = datetime.date.today()

        if((todays_date.year + 4) < value):
            raise ValueError("Batch greater than current year + 4 is not allowed")
        
        return value


    @validator('batch', always=True)
    def check_batch_lt_1994(cls, value):
        """Batch should not be less than year of establishment"""

        if(value < 1994):
            raise ValueError("Tezpur University did not exist before 1994")
        
        return value

    # @validator('password', always=True)
    # def check_batch_le_current_year(cls, value):
    #     todays_date = datetime.date.today()

    #     if((todays_date.year + 4) < value):
    #         raise ValueError("Batch greater than current year + 4 is not allowed")
        
    #     return value


    class Config:
        anystr_lower = True
        validate_assignment = True



class StudentPersonalInfoSchema(BaseModel):
    student_id: str
    fname: str
    lname: str
    roll_no: str
    batch: int
    branch: str
    gender: str
    email: EmailStr
    phone: str


    @validator('batch', always=True)
    def check_batch_le_current_year(cls, value):
        """Batch should not be greater than current year + 4"""
        
        todays_date = datetime.date.today()

        if((todays_date.year + 4) < value):
            raise ValueError("Batch greater than current year + 4 is not allowed")
        
        return value


    @validator('batch', always=True)
    def check_batch_lt_1994(cls, value):
        """Batch should not be less than year of establishment"""

        if(value < 1994):
            raise ValueError("Tezpur University did not exist before 1994")
        
        return value

    class Config:
        anystr_lower = True
        validate_assignment = True



class StudentAdditionalInfoSchema(BaseModel):
    student_id: str
    category: str
    minority: bool
    handicap: bool
    dob: str

    @validator('dob')
    def validate_dob(cls, value):
        """Validates date of birth of the student
            Criterias :  
                -> Student should be stleast 16 years old.
                -> Birth month should be less than or equal to 12.      
        """
        birth_date = value.split("/")
        birth_month, birth_year = int(birth_date[0]), int(birth_date[1])
        curr_date = datetime.date.today()

        if birth_month > 12 and birth_year > curr_date.year:
            raise ValueError("Date of birth is invalid")

        if birth_year < curr_date.year - 16 :
            raise ValueError("Year of birth is invalid")

        return value


class StudentEducationalInfoSchema(BaseModel):
    student_id: str
    matric_pcnt: float
    yop_matric: int
    hs_pcnt: float
    yop_hs: int
    sgpa: List[float]
    cgpa: float


class StudentAddressFormat(BaseModel):
    pincode: str
    state: str
    district: str
    city: str
    country: str
    address_line_1: str
    address_line_2: Optional[str] = None


class StudentAddressInfoSchema(BaseModel):
    student_id: str
    permanent_address: StudentAddressFormat
    is_permanent_equals_present: bool
    present_address: Optional[StudentAddressFormat] = None


    @root_validator(pre=True)
    def validate_addresses(cls, values):
        """Checks if is_permanent_equals_present is true,
            then present_address will be empty,
            else will be valid dictionary
        """
        print(values)

        if (values["is_permanent_equals_present"] and 
            values["present_address"] is not None):

                values["present_address"] = None


        if (not values["is_permanent_equals_present"] and 

            not values["present_address"]):

                raise ValueError("present address should be present when permanent address and present address are not same")
        

        return values


class NotificationInfoSchema(BaseModel):
    notification_header: str
    notification_body: str


class StudentCompanyLetterInfoSchema(BaseModel):
    student_id: str
    company_name: str
    letter_type: str
    letter_link: str

class StudentCertificationInfoSchema(BaseModel):
    student_id: str
    course_name: str
    certificate_link: str




class StudentScoreCardInfoSchema(BaseModel):
    student_id: str
    exam_name: str
    scorecard_link: str


class StudentJobExperienceInfoSchema(BaseModel):
    student_id: str
    company_name: str
    employment_type: str
    role: str
    is_current_company: bool = False
    start_date: datetime.date
    end_date: Optional[datetime.date] = None

    @validator('company_name',always=True)
    def validate_company_name(cls, value):
        """Validates compnay name
            Criteria:
                -> Company should have it's own page on LinkedIn    
        """

        company = value.replace(' ','').lower()
        url = f"https://www.linkedin.com/company/{company}"

        payload={}
        headers = {
            'authority': 'www.linkedin.com',
            'method': 'GET',
            'path': '/company/verizon/',
            'scheme': 'https',
            'accept': 'text/html,application/xhtml+xml,application/xml;q=0.9,image/avif,image/webp,image/apng,/;q=0.8,application/signed-exchange;v=b3;q=0.9',
            'accept-encoding': 'gzip, deflate, br',
            'accept-language': 'en-US,en;q=0.9',
            'cache-control': 'max-age=0',
            'cookie': 'li_sugr=a9ec4480-7d0c-4845-95e7-39605d64191e; bcookie="v=2&8aaee4d9-dae2-4557-8982-764a1c4d8220"; bscookie="v=1&2022011215585042776796-5cc9-45a6-8cc5-81319174ccc1AQE_17iC6_72LTD8_p-00jJCspROFjDQ"; lang=v=2&lang=en-us; _gcl_au=1.1.417085013.1642018060; AMCVS_14215E3D5995C57C0A495C55%40AdobeOrg=1; aam_uuid=15799541411558395992045813087850080675; li_rm=AQFw0wobjO2NlAAAAX5P55PV9VBojDJkqKhl_YRquLswhB18wxW5CrzlKEbyd4a5Pkzg4sK4titxilH1vTM4uvdtNP51lhhdj3SPrI211t6J-s-eGf37cdyS; li_at=AQEDASpjhLADRqWwAAABfk_nnOUAAAF-c_Qg5U4Avoa3chQYq0gbZXsytq09SlpZZBggeNaQsXJ02AQ5fAJyV5Yq9vn0rTQoAszAKcsdg6bsVo-UHJcwisQGyxpLp3mVYESTXOa5hPbmf6Ba5Hr6g389; liap=true; JSESSIONID="ajax:8815064273025167449"; timezone=Asia/Calcutta; _guid=271bb573-1864-4058-8892-8bd0c8593a8d; AnalyticsSyncHistory=AQK2_sag26JQDQAAAX5P561HnSsDCdtE74-2dCE4vAO3tTg5oP08xO1DW6TitJ7n2Ipoaqxx28Rp0e9i3psPlw; lms_ads=AQGJAFOpD7Ij8gAAAX5P56_xR2RnnpHvzV7PrTt1XFYLLXOfaxm1c1IMWHrXs3fIiVy_5jZxQFCG_Pndonz85bkJkm3flnGG; lms_analytics=AQGJAFOpD7Ij8gAAAX5P56_xR2RnnpHvzV7PrTt1XFYLLXOfaxm1c1IMWHrXs3fIiVy_5jZxQFCG_Pndonz85bkJkm3flnGG; AMCV_14215E3D5995C57C0A495C55%40AdobeOrg=-637568504%7CMCIDTS%7C19005%7CMCMID%7C15228333244831983722065779036496648808%7CMCAAMLH-1642622895%7C12%7CMCAAMB-1642622895%7C6G1ynYcLPuiQxYZrsz_pkqfLG9yMXBpb2zX5dvJdYQJzPXImdj0y%7CMCOPTOUT-1642025295s%7CNONE%7CvVersion%7C5.1.1%7CMCCIDH%7C1805256044; pushPermState=default; UserMatchHistory=AQLX2VHUilNAGwAAAX5P7lNyoyxI9B84M8tf13u_SiN_IALpIUauE4yazo3Yufm_9LPkgAVn5VKMyMyhVUnY--bfSKzs3qsmM5rpP8p3d5--TLfiH1L7Yyr2FR2_AMrXURSzCgljGCNQXLQWtVy-yCYWZDkMD2IUaQP3HgVRVeioZkFsv46lBt_dzTqC5klUJUnRP7ywn60Zf_rLko6RJC-roHh9Zm87U4CXLndy15uCcrxDZtWj19oTx_C0U1qlOtZfZVieqKpd3n5WXCofxwi6EUbA_NQ2y5onENU; lidc="b=TB04:s=T:r=T:a=T:p=T:g=3867:u=732:x=1:i=1642018527:t=1642019932:v=2:sig=AQHV6hl79LViOd9L81EeA8aNCM1Ux1vn"; bcookie="v=2&fea97cf7-1aaf-4164-84b4-c7d2286b72bd"; lidc="b=TB04:s=T:r=T:a=T:p=T:g=3867:u=732:x=1:i=1642018814:t=1642019932:v=2:sig=AQG-TOHFdLb9PiOMqYMs9mRF2YMb0JDF"',
            'sec-fetch-mode': 'navigate',
            'sec-fetch-site': 'same-origin',
            'sec-fetch-user': '?1',
            'upgrade-insecure-requests': '1',
            'user-agent': 'Mozilla/5.0 (Linux; Android 6.0; Nexus 5 Build/MRA58N) AppleWebKit/537.36 (KHTML, like Gecko) Chrome/97.0.4692.71 Mobile Safari/537.36'
        }

        response = requests.request("GET", url, headers=headers, data=payload).status_code

        if response != 200:
            # TODO: Sent a notification to admin
            raise ValueError(f"{value} company is not verified.")
        return value

    
    @validator('employment_type', always=True)
    def is_employment_type_valid(cls, value):
        """
            Validates the employment type
            Criteria:
                -> Roles have to be from the mentioned ones.
        """
        roles = [
            'internship', 'full-time', 'freelance', 'part-time'
        ]

        if value.lower() not in roles:
            raise ValueError(f'{value} employment type does not exist')

        return value

    
    @root_validator(pre=True)
    def validate_work_period(cls, values):
        """
            Validates work period in the company
            Criteria:
                -> If the current company is true then end date has to be none.
                -> start date have to be before end date
                -> end date have to be before current date
        """

        if values["end_date"] is None and not values["is_current_company"]:
            raise ValueError("End date is required")

        # TODO: Optimise the code block
        # if values["end_date"] is not None:
        #     last_date = values["end_date"].split("/")
        #     start_date = values["start_date"].split("/")

        #     end_month, end_year = int(last_date[0]), int(last_date[1])
        #     start_month, start_year = int(start_date[0]), int(start_date[1])

        #     curr_date = datetime.date.today()

        #     if end_year > curr_date.year and end_month > 12:
        #         values["end_date"] = None

        #     if end_year == curr_date.year and end_month > curr_date.month:
        #         values["end_date"] = None

        #     if start_year > end_year:
        #         raise ValueError("Start date has to be before end date")
            
        #     if start_year==end_year and start_month>end_month:
        #         raise ValueError("Start date has to be before end date")

        return values


class StudentSocialInfoSchema(BaseModel):
    student_id: str
    platform_name: str
<<<<<<< HEAD
    profile_link: str

    @validator('profile_link',always=True)
    def validate_platform(cls, value):
        """
            Validate Social Platform
            Criteria:
                -> The domain name of the platform link should not be from the 
                    listed out social media platforms
        """
        blacklist_platforms = [
            'instagram', 'snapchat', 'discord', 'tiktok', 'sharechat', 't.me',
            'pinterest', 'reddit', 'facebook', 'tinder', 'mxtakatak'
        ]

        domain_by_dot = value.split('.')[1]
        if domain_by_dot.lower() in blacklist_platforms:
            raise ValueError(f"{value} platform is not accepted")
        
        domain_by_slash = value.split('//')[1].split('.')[0]

        if domain_by_slash.lower() in blacklist_platforms:
            raise ValueError(f"{value} platform is not accepted")

        return value
=======
    profile_link: AnyHttpUrl
>>>>>>> ffb87a78
<|MERGE_RESOLUTION|>--- conflicted
+++ resolved
@@ -1,12 +1,8 @@
 import datetime
 from typing import List, Optional
 import pprint
-<<<<<<< HEAD
-from pydantic import BaseModel, EmailStr, validator, root_validator
+from pydantic import BaseModel, EmailStr, validator, root_validator, AnyHttpUrl
 import requests
-=======
-from pydantic import BaseModel, EmailStr, validator, root_validator, AnyHttpUrl
->>>>>>> ffb87a78
 
 
 class RegisterStudentSchema(BaseModel):
@@ -303,7 +299,6 @@
 class StudentSocialInfoSchema(BaseModel):
     student_id: str
     platform_name: str
-<<<<<<< HEAD
     profile_link: str
 
     @validator('profile_link',always=True)
@@ -329,6 +324,3 @@
             raise ValueError(f"{value} platform is not accepted")
 
         return value
-=======
-    profile_link: AnyHttpUrl
->>>>>>> ffb87a78
